--- conflicted
+++ resolved
@@ -11,22 +11,13 @@
     runs-on: ubuntu-22.04
     container: python:3.8
     outputs:
-<<<<<<< HEAD
       opencue_proto_path: ${{ steps.package_outputs.outputs.opencue_proto_path }}
       opencue_pycue_path: ${{ steps.package_outputs.outputs.opencue_pycue_path }}
       opencue_pyoutline_path: ${{ steps.package_outputs.outputs.opencue_pyoutline_path }}
       opencue_cueadmin_path: ${{ steps.package_outputs.outputs.opencue_cueadmin_path }}
+      opencue_cueman_path: ${{ steps.package_outputs.outputs.opencue_cueman_path }}
       opencue_cuesubmit_path: ${{ steps.package_outputs.outputs.opencue_cuesubmit_path }}
       opencue_rqd_path: ${{ steps.package_outputs.outputs.opencue_rqd_path }}
-=======
-      opencue_proto_path: ${{ steps.build_opencue_proto.outputs.opencue_proto_path }}
-      opencue_pycue_path: ${{ steps.build_pycue.outputs.opencue_pycue_path }}
-      opencue_pyoutline_path: ${{ steps.build_pyoutline.outputs.opencue_pyoutline_path }}
-      opencue_cueadmin_path: ${{ steps.build_cueadmin.outputs.opencue_cueadmin_path }}
-      opencue_cueman_path: ${{ steps.build_cueman.outputs.opencue_cueman_path }}
-      opencue_cuesubmit_path: ${{ steps.build_cuesubmit.outputs.opencue_cuesubmit_path }}
-      opencue_rqd_path: ${{ steps.build_rqd.outputs.opencue_rqd_path }}
->>>>>>> 769664f2
     steps:
       - uses: actions/checkout@v4
         with:
@@ -41,50 +32,21 @@
       - name: Gather package paths
         id: package_outputs
         run: |
-          echo "opencue_proto_path=$(find ./cueadmin/dist -name 'opencue_proto-*.whl' -print -quit)" >> $GITHUB_OUTPUT
-          echo "opencue_rqd_path=$(find ./cueadmin/dist -name 'opencue_rqd-*.whl' -print -quit)" >> $GITHUB_OUTPUT
-          echo "opencue_pycue_path=$(find ./cueadmin/dist -name 'opencue_pycue-*.whl' -print -quit)" >> $GITHUB_OUTPUT
-          echo "opencue_pyoutline_path=$(find ./cueadmin/dist -name 'opencue_pyoutline-*.whl' -print -quit)" >> $GITHUB_OUTPUT
-          echo "opencue_cuesubmit_path=$(find ./cueadmin/dist -name 'opencue_cuesubmit-*.whl' -print -quit)" >> $GITHUB_OUTPUT
-          echo "opencue_cueadmin_path=$(find ./cueadmin/dist -name 'opencue_cueadmin-*.whl' -print -quit)" >> $GITHUB_OUTPUT
-<<<<<<< HEAD
-          echo "opencue_cuegui_path=$(find ./cueadmin/dist -name 'opencue_cuegui-*.whl' -print -quit)" >> $GITHUB_OUTPUT
-=======
-
-      - name: Build opencue_cueman package
-        id: build_cueman
-        run: |
-          set -e
-          python -m build ./cueman
-          echo "opencue_cueman_path=$(find ./cueman/dist -name 'opencue_cueman-*.whl' -print -quit)" >> $GITHUB_OUTPUT
-
-      - name: Build opencue_cuesubmit package
-        id: build_cuesubmit
-        run: |
-          set -e
-          python -m build ./cuesubmit
-          echo "opencue_cuesubmit_path=$(find ./cuesubmit/dist -name 'opencue_cuesubmit-*.whl' -print -quit)" >> $GITHUB_OUTPUT
-
-      - name: Build opencue_rqd package
-        id: build_rqd
-        run: |
-          set -e
-          python -m build ./rqd
-          echo "opencue_rqd_path=$(find ./rqd/dist -name 'opencue_rqd-*.whl' -print -quit)" >> $GITHUB_OUTPUT
->>>>>>> 769664f2
+          echo "opencue_proto_path=$(find ./packages -name 'opencue_proto-*.whl' -print -quit)" >> $GITHUB_OUTPUT
+          echo "opencue_rqd_path=$(find ./packages -name 'opencue_rqd-*.whl' -print -quit)" >> $GITHUB_OUTPUT
+          echo "opencue_pycue_path=$(find ./packages -name 'opencue_pycue-*.whl' -print -quit)" >> $GITHUB_OUTPUT
+          echo "opencue_pyoutline_path=$(find ./packages -name 'opencue_pyoutline-*.whl' -print -quit)" >> $GITHUB_OUTPUT
+          echo "opencue_cuesubmit_path=$(find ./packages -name 'opencue_cuesubmit-*.whl' -print -quit)" >> $GITHUB_OUTPUT
+          echo "opencue_cueadmin_path=$(find ./packages -name 'opencue_cueadmin-*.whl' -print -quit)" >> $GITHUB_OUTPUT
+          echo "opencue_cueman_path=$(find ./packages -name 'opencue_cueman-*.whl' -print -quit)" >> $GITHUB_OUTPUT
+          echo "opencue_cuegui_path=$(find ./packages -name 'opencue_cuegui-*.whl' -print -quit)" >> $GITHUB_OUTPUT
 
       - name: Upload opencue packages
         uses: actions/upload-artifact@v4
         with:
           name: opencue_packages
           path: |
-            proto/dist/*.*
-            pycue/dist/*.*
-            pyoutline/dist/*.*
-            cueadmin/dist/*.*
-            cueman/dist/*.*
-            cuesubmit/dist/*.*
-            rqd/dist/*.*
+            packages/
 
   integration_test:
     needs: build_opencue_packages
@@ -108,7 +70,7 @@
           export OPENCUE_PYCUE_PACKAGE_PATH="${{ needs.build_opencue_packages.outputs.opencue_pycue_path }}"
           export OPENCUE_PYOUTLINE_PACKAGE_PATH="${{ needs.build_opencue_packages.outputs.opencue_pyoutline_path }}"
           export OPENCUE_CUEADMIN_PACKAGE_PATH="${{ needs.build_opencue_packages.outputs.opencue_cueadmin_path }}"
-          export OPENCUE_CUEMAN_PACKAGE_PATH="${{ needs.build_opencue_packages.outputs.opencue_cueman_path }}"
+          export OPENCUE_CUEMAN_PACKAGE_PATH="${{ needs.build_opencue_packages.outputs.opencue_cueadmin_path }}"
           export OPENCUE_CUESUBMIT_PACKAGE_PATH="${{ needs.build_opencue_packages.outputs.opencue_cuesubmit_path }}"
           export OPENCUE_RQD_PACKAGE_PATH="${{ needs.build_opencue_packages.outputs.opencue_rqd_path }}"
           ci/run_integration_test.sh
